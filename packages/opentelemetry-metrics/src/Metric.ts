--- conflicted
+++ resolved
@@ -17,18 +17,11 @@
 import * as types from '@opentelemetry/types';
 import { hrTime } from '@opentelemetry/core';
 import {
-<<<<<<< HEAD
-  CounterHandle,
-  GaugeHandle,
-  BaseHandle,
-  MeasureHandle,
-} from './Handle';
-=======
   BoundCounter,
   BoundGauge,
   BaseBoundInstrument,
+  BoundMeasure
 } from './BoundInstrument';
->>>>>>> 18c6aa4f
 import { MetricOptions } from './types';
 import {
   ReadableMetric,
