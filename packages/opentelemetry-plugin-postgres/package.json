{
  "name": "@opentelemetry/plugin-postgres",
  "version": "0.1.0",
  "description": "OpenTelemetry postgres automatic instrumentation package.",
  "private": true,
  "main": "build/src/index.js",
  "types": "build/src/index.d.ts",
  "repository": "open-telemetry/opentelemetry-js",
  "scripts": {
    "test": "nyc ts-mocha -p tsconfig.json 'test/**/*.test.ts'",
    "debug": "ts-mocha --inspect-brk --no-timeouts -p tsconfig.json 'test/**/*.test.ts'",
    "tdd": "yarn test -- --watch-extensions ts --watch",
    "clean": "rimraf build/*",
    "check": "gts check",
    "compile": "tsc -p .",
    "fix": "gts fix"
  },
  "keywords": [
    "opentelemetry",
    "postgres",
    "pg",
    "postgresql",
    "nodejs",
    "tracing",
    "profiling",
    "plugin"
  ],
  "author": "OpenTelemetry Authors",
  "license": "Apache-2.0",
  "engines": {
    "node": ">=8.0.0"
  },
  "files": [
    "build/src/**/*.js",
    "build/src/**/*.d.ts",
    "doc",
    "LICENSE",
    "README.md"
  ],
  "publishConfig": {
    "access": "public"
  },
  "devDependencies": {
    "@types/mocha": "^5.2.7",
    "@types/node": "^12.6.9",
    "@types/pg": "^7.11.2",
    "@types/shimmer": "^1.0.1",
    "codecov": "^3.5.0",
    "gts": "^1.1.0",
    "mocha": "^6.2.0",
    "nyc": "^14.1.1",
    "rimraf": "^3.0.0",
    "pg": "^7.12.1",
    "tslint-microsoft-contrib": "^6.2.0",
    "tslint-consistent-codestyle": "^1.15.1",
    "ts-mocha": "^6.0.0",
    "ts-node": "^8.3.0",
    "typescript": "^3.6.3"
  },
  "dependencies": {
    "@opentelemetry/core": "^0.1.0",
<<<<<<< HEAD
    "@opentelemetry/node-sdk": "^0.1.0",
    "@opentelemetry/tracer-basic": "^0.1.0",
    "@opentelemetry/types": "^0.1.0",
    "shimmer": "^1.2.1"
=======
    "@opentelemetry/node": "^0.1.0",
    "@opentelemetry/types": "^0.1.0"
>>>>>>> 6481e3d3
  }
}<|MERGE_RESOLUTION|>--- conflicted
+++ resolved
@@ -59,14 +59,9 @@
   },
   "dependencies": {
     "@opentelemetry/core": "^0.1.0",
-<<<<<<< HEAD
-    "@opentelemetry/node-sdk": "^0.1.0",
-    "@opentelemetry/tracer-basic": "^0.1.0",
+    "@opentelemetry/node": "^0.1.0",
+    "@opentelemetry/tracing": "^0.1.0",
     "@opentelemetry/types": "^0.1.0",
     "shimmer": "^1.2.1"
-=======
-    "@opentelemetry/node": "^0.1.0",
-    "@opentelemetry/types": "^0.1.0"
->>>>>>> 6481e3d3
   }
 }