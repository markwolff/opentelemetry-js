--- conflicted
+++ resolved
@@ -44,16 +44,12 @@
   "devDependencies": {
     "@types/mocha": "^5.2.7",
     "@types/node": "^12.6.9",
-<<<<<<< HEAD
     "@types/redis": "^2.8.14",
     "@types/shimmer": "^1.0.1",
     "@opentelemetry/node": "^0.2.0",
     "@opentelemetry/tracing": "^0.2.0",
-    "codecov": "^3.5.0",
+    "codecov": "^3.6.1",
     "cross-env": "^6.0.3",
-=======
-    "codecov": "^3.6.1",
->>>>>>> 6f56c370
     "gts": "^1.1.0",
     "mocha": "^6.2.0",
     "nyc": "^14.1.1",
